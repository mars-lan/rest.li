/*
   Copyright (c) 2012 LinkedIn Corp.

   Licensed under the Apache License, Version 2.0 (the "License");
   you may not use this file except in compliance with the License.
   You may obtain a copy of the License at

       http://www.apache.org/licenses/LICENSE-2.0

   Unless required by applicable law or agreed to in writing, software
   distributed under the License is distributed on an "AS IS" BASIS,
   WITHOUT WARRANTIES OR CONDITIONS OF ANY KIND, either express or implied.
   See the License for the specific language governing permissions and
   limitations under the License.
*/

package com.linkedin.restli.internal.server.model;


import com.linkedin.restli.common.Graph;
import com.linkedin.restli.common.Node;
import com.linkedin.restli.server.ResourceConfigException;
import com.linkedin.restli.server.RestLiConfig;

import com.linkedin.restli.server.annotations.RestAnnotations;
import com.linkedin.restli.server.annotations.RestLiAssociation;
import com.linkedin.restli.server.annotations.RestLiCollection;
import com.linkedin.restli.server.annotations.RestLiSimpleResource;
import java.lang.annotation.Annotation;
import java.util.ArrayList;
import java.util.Collections;
import java.util.HashMap;
<<<<<<< HEAD
=======
import java.util.Hashtable;
>>>>>>> 91eb1b8c
import java.util.List;
import java.util.Map;
import java.util.Set;
import java.util.concurrent.Callable;
import java.util.concurrent.ConcurrentHashMap;
import java.util.concurrent.ExecutionException;
import java.util.concurrent.ExecutorService;
import java.util.concurrent.Executors;
import java.util.concurrent.Future;
import org.slf4j.Logger;
import org.slf4j.LoggerFactory;


/**
 *
 * @author dellamag
 */
public class RestLiApiBuilder implements RestApiBuilder
{
  private final static Logger _log = LoggerFactory.getLogger(RestLiApiBuilder.class);

  private final Set<String> _packageNames;
  private final Set<String> _classNames;
  private final boolean _isParallelBuild;

  public RestLiApiBuilder(final RestLiConfig config)
  {
    if (config.getResourcePackageNamesSet().isEmpty() && config.getResourceClassNamesSet().isEmpty())
    {
      throw new ResourceConfigException("At least one package containing Rest.li annotated classes or one resource class must be specified");
    }

    _packageNames = config.getResourcePackageNamesSet();
    _classNames = config.getResourceClassNamesSet();
    _isParallelBuild = config.getParallelBuildChoice();
  }

  @Override
  public Map<String, ResourceModel> build()
  {
    RestLiClasspathScanner scanner =
<<<<<<< HEAD
        new RestLiClasspathScanner(_packageNames, _classNames, Thread.currentThread().getContextClassLoader(), _isParallelBuild);
=======
        new RestLiClasspathScanner(_packageNames, _classNames, Thread.currentThread().getContextClassLoader(), true);
>>>>>>> 91eb1b8c
    scanner.scanPackages();
    final String errorMessage = scanner.scanClasses();
    if (!errorMessage.isEmpty())
    {
      _log.error(errorMessage);
    }

    Set<Class<?>> annotatedClasses = scanner.getMatchedClasses();
    if (annotatedClasses.isEmpty())
    {
      _log.info("Could not find any Rest.li annotated class in the configuration");
      return Collections.emptyMap();
    }

    if (_isParallelBuild)
    {
      return parallelBuildResourceModels(annotatedClasses);
    }
    else
    {
      return buildResourceModels(annotatedClasses);
    }

  }

  private static Class<?> getParentResourceClass(Class<?> resourceClass)
  {
    for (Annotation a : resourceClass.getAnnotations())
    {
      if (a instanceof RestLiAssociation)
      {
        return ((RestLiAssociation)a).parent();
      }
      else if (a instanceof RestLiCollection)
      {
        return ((RestLiCollection)a).parent();
      }
      else if (a instanceof RestLiSimpleResource)
      {
        return ((RestLiSimpleResource)a).parent();
      }
    }

    return RestAnnotations.ROOT.class;
  }

  private static void processResourceInOrder(Class<?> annotatedClass, Map<Class<?>, ResourceModel> resourceModels, Map<String, ResourceModel> rootResourceModels)
  {
    if (resourceModels.containsKey(annotatedClass))
    {
      return;
    }

    Class<?> parentClass = getParentResourceClass(annotatedClass);

    ResourceModel model = RestLiAnnotationReader.processResource(annotatedClass, resourceModels.get(parentClass));

    if (model.isRoot())
    {
      String path = "/" + model.getName();
      synchronized (RestLiApiBuilder.class)
      {
<<<<<<< HEAD
        String errorMessage = String.format("Resource classes \"%s\" and \"%s\" clash on the resource name \"%s\".",
            existingResource.getResourceClass().getCanonicalName(),
            model.getResourceClass().getCanonicalName(),
            existingResource.getName());
        throw new ResourceConfigException(errorMessage);
=======
        final ResourceModel existingResource = rootResourceModels.get(path);
        if (existingResource != null)
        {
          String errorMessage = String.format("Resource classes \"%s\" and \"%s\" clash on the resource name \"%s\".",
              existingResource.getResourceClass().getCanonicalName(),
              model.getResourceClass().getCanonicalName(),
              existingResource.getName());
          throw new ResourceConfigException(errorMessage);
        }

        rootResourceModels.put(path, model);
>>>>>>> 91eb1b8c
      }

    }

    resourceModels.put(annotatedClass, model);
  }

  private static void asyncProcessResourceTask(Class<?> annotatedClass, Map<Class<?>, ResourceModel> resourceModels, Map<String, ResourceModel> rootResourceModels)
  {
    if (resourceModels.containsKey(annotatedClass))
    {
      return;
    }

    Class<?> parentClass = getParentResourceClass(annotatedClass);
    ResourceModel model = RestLiAnnotationReader.processResource(annotatedClass, resourceModels.get(parentClass));
    if (model.isRoot())
    {
      String path = "/" + model.getName();
      synchronized (RestLiApiBuilder.class)
      {
        final ResourceModel existingResource = rootResourceModels.get(path);
        if (existingResource != null)
        {
          String errorMessage = String.format("Resource classes \"%s\" and \"%s\" clash on the resource name \"%s\".",
                                              existingResource.getResourceClass().getCanonicalName(),
                                              model.getResourceClass().getCanonicalName(),
                                              existingResource.getName());
          throw new ResourceConfigException(errorMessage);
        }

        rootResourceModels.put(path, model);
      }

    }

    resourceModels.put(annotatedClass, model);
  }

  public static Map<String, ResourceModel> buildResourceModels(
      final Set<Class<?>> restliAnnotatedClasses)
  {
    Map<String, ResourceModel> rootResourceModels = new HashMap<>();
    Map<Class<?>, ResourceModel> resourceModels = new ConcurrentHashMap<>();
    Map<Class<?>, ProcessTask> rootClazzes = new HashMap<>();
    Map<Class<?>, ClazzGraph> clazzMap = new HashMap<>();
    ExecutorService executorService = Executors.newWorkStealingPool();

    for (Class<?> clazz : restliAnnotatedClasses)
    {
      if (clazzMap.containsKey(clazz))
      {
        continue;
      }

      clazzMap.put(clazz, new ClazzGraph(clazz));
      Class<?> parentClass = getParentResourceClass(clazz);
      boolean isParentExisted = false;
      while (parentClass != RestAnnotations.ROOT.class && !isParentExisted)
      {
        ClazzGraph subClazzGraph = clazzMap.get(clazz);
        ClazzGraph parentClazzGraph;
        if (clazzMap.containsKey(parentClass))
        {
          parentClazzGraph = clazzMap.get(parentClass);
          isParentExisted = true;
        }
        else
        {
          parentClazzGraph = new ClazzGraph(parentClass);
          clazzMap.put(parentClass, parentClazzGraph);
        }

        parentClazzGraph._subClazzes.add(subClazzGraph);
        clazz = parentClass;
        parentClass = getParentResourceClass(clazz);
      }

      if (!isParentExisted && !rootClazzes.containsKey(clazz))
      {
        rootClazzes.put(clazz, new ProcessTask(executorService, clazzMap.get(clazz), rootResourceModels, resourceModels));
      }
    }

    List<Future<Object>> res = null;
    try
    {
       res = executorService.invokeAll(rootClazzes.values());
    }
    catch (InterruptedException e)
    {
      _log.error(e.getMessage());
    }

    try
    {
      if (res != null && !res.isEmpty())
      {
        for (Future<Object> future : res)
        {
          future.get();
        }

      }

      return rootResourceModels;
    }
    catch (InterruptedException e)
    {
      _log.error(e.getMessage());

      //let it failed
      throw new RuntimeException(e.getMessage());
    }
    catch (ExecutionException e)
    {
      if (e.getCause() instanceof ResourceConfigException)
      {
        throw (ResourceConfigException) e.getCause();
      }
      else
      {
        _log.error(e.getMessage());
        //let it failed
        throw new RuntimeException(e.getMessage());
      }

    } finally {
      executorService.shutdown();
    }

  }

<<<<<<< HEAD
  private static Map<String, ResourceModel> parallelBuildResourceModels(
      final Set<Class<?>> restliAnnotatedClasses)
  {
    Map<String, ResourceModel> rootResourceModels = new HashMap<>();
    Map<Class<?>, ResourceModel> resourceModels = new ConcurrentHashMap<>();
    Map<Class<?>, ProcessTask> rootClazzes = new HashMap<>();
    Graph clazzMap = new Graph();
    ExecutorService executorService = Executors.newWorkStealingPool();

    for (Class<?> clazz : restliAnnotatedClasses)
    {
      clazzMap.get(clazz);
      Class<?> parentClass = getParentResourceClass(clazz);
      while (parentClass != RestAnnotations.ROOT.class)
      {
        Node<Class<?>> subClazzGraph = clazzMap.get(clazz);
        Node<Class<?>> parentClazzGraph = clazzMap.get(parentClass);

        parentClazzGraph.addAdjacentNode(subClazzGraph);
        clazz = parentClass;
        parentClass = getParentResourceClass(clazz);
      }

      if (parentClass == RestAnnotations.ROOT.class)
      {
        rootClazzes.put(clazz, new ProcessTask(executorService, clazzMap.get(clazz), rootResourceModels, resourceModels));
      }

    }

    List<Future<Object>> res = null;
    try
    {
      res = executorService.invokeAll(rootClazzes.values());
    }
    catch (InterruptedException e)
    {
      _log.error(e.getMessage());
    }

    try
    {
      if (res != null && !res.isEmpty())
      {
        for (Future<Object> future : res)
        {
          future.get();
        }

      }

      return rootResourceModels;
    }
    catch (InterruptedException e)
    {
      _log.error(e.getMessage());

      //let it failed
      throw new RuntimeException(e.getMessage());
    }
    catch (ExecutionException e)
    {
      if (e.getCause() instanceof ResourceConfigException)
      {
        throw (ResourceConfigException) e.getCause();
      }
      else
      {
        _log.error(e.getMessage());
        //let it failed
        throw new RuntimeException(e.getMessage());
      }

    }
    finally {
      executorService.shutdown();
=======
  private static class ClazzGraph {
    private Class<?> _clazz;
    private List<ClazzGraph> _subClazzes;

    private ClazzGraph(Class<?> clazz)
    {
      _clazz = clazz;
      _subClazzes = new ArrayList<>();
>>>>>>> 91eb1b8c
    }

  }

  private static class ProcessTask implements Callable<Object>
  {
    private Map<String, ResourceModel> _rootResourceModels;
    private Map<Class<?>, ResourceModel> _resourceModels;
    private ExecutorService _executorService;
<<<<<<< HEAD
    private Node<Class<?>> _clazz;

    private ProcessTask(ExecutorService executorService, Node<Class<?>> clazz,
=======
    private ClazzGraph _clazz;

    private ProcessTask(ExecutorService executorService, ClazzGraph clazz,
>>>>>>> 91eb1b8c
        Map<String, ResourceModel> rootResourceModels, Map<Class<?>, ResourceModel> resourceModels)
    {
      _executorService = executorService;
      _rootResourceModels = rootResourceModels;
      _resourceModels = resourceModels;
      _clazz = clazz;
    }

<<<<<<< HEAD
    @SuppressWarnings("unchecked")
    @Override
    public Object call() throws InterruptedException
    {
      asyncProcessResourceTask((Class<?>) _clazz.getObject(), _resourceModels, _rootResourceModels);
      List<ProcessTask> subTasks = new ArrayList<>();
      for (Node<?> clazz : _clazz.getAdjacency())
      {
        subTasks.add(new ProcessTask(_executorService, (Node<Class<?>>) clazz, _rootResourceModels, _resourceModels));
=======
    @Override
    public Object call() throws InterruptedException
    {
      processResourceInOrder(_clazz._clazz, _resourceModels, _rootResourceModels);
      List<ProcessTask> subTasks = new ArrayList<>();
      for (ClazzGraph clazz : _clazz._subClazzes)
      {
        subTasks.add(new ProcessTask(_executorService, clazz, _rootResourceModels, _resourceModels));
>>>>>>> 91eb1b8c
      }

      if (!subTasks.isEmpty())
      {
        _executorService.invokeAll(subTasks);
      }

      return null;
    }

  }

}<|MERGE_RESOLUTION|>--- conflicted
+++ resolved
@@ -30,10 +30,6 @@
 import java.util.ArrayList;
 import java.util.Collections;
 import java.util.HashMap;
-<<<<<<< HEAD
-=======
-import java.util.Hashtable;
->>>>>>> 91eb1b8c
 import java.util.List;
 import java.util.Map;
 import java.util.Set;
@@ -75,11 +71,7 @@
   public Map<String, ResourceModel> build()
   {
     RestLiClasspathScanner scanner =
-<<<<<<< HEAD
         new RestLiClasspathScanner(_packageNames, _classNames, Thread.currentThread().getContextClassLoader(), _isParallelBuild);
-=======
-        new RestLiClasspathScanner(_packageNames, _classNames, Thread.currentThread().getContextClassLoader(), true);
->>>>>>> 91eb1b8c
     scanner.scanPackages();
     final String errorMessage = scanner.scanClasses();
     if (!errorMessage.isEmpty())
@@ -135,20 +127,46 @@
 
     Class<?> parentClass = getParentResourceClass(annotatedClass);
 
+    // If we need to create the parent class, do it before the child class. Recurse, in case of grandparents.
+    if (parentClass != RestAnnotations.ROOT.class)
+    {
+      processResourceInOrder(parentClass, resourceModels, rootResourceModels);
+    }
+
     ResourceModel model = RestLiAnnotationReader.processResource(annotatedClass, resourceModels.get(parentClass));
 
     if (model.isRoot())
     {
       String path = "/" + model.getName();
-      synchronized (RestLiApiBuilder.class)
-      {
-<<<<<<< HEAD
+      final ResourceModel existingResource = rootResourceModels.get(path);
+      if (existingResource != null)
+      {
         String errorMessage = String.format("Resource classes \"%s\" and \"%s\" clash on the resource name \"%s\".",
             existingResource.getResourceClass().getCanonicalName(),
             model.getResourceClass().getCanonicalName(),
             existingResource.getName());
         throw new ResourceConfigException(errorMessage);
-=======
+      }
+      rootResourceModels.put(path, model);
+    }
+
+    resourceModels.put(annotatedClass, model);
+  }
+
+  private static void asyncProcessResourceTask(Class<?> annotatedClass, Map<Class<?>, ResourceModel> resourceModels, Map<String, ResourceModel> rootResourceModels)
+  {
+    if (resourceModels.containsKey(annotatedClass))
+    {
+      return;
+    }
+
+    Class<?> parentClass = getParentResourceClass(annotatedClass);
+    ResourceModel model = RestLiAnnotationReader.processResource(annotatedClass, resourceModels.get(parentClass));
+    if (model.isRoot())
+    {
+      String path = "/" + model.getName();
+      synchronized (RestLiApiBuilder.class)
+      {
         final ResourceModel existingResource = rootResourceModels.get(path);
         if (existingResource != null)
         {
@@ -160,39 +178,6 @@
         }
 
         rootResourceModels.put(path, model);
->>>>>>> 91eb1b8c
-      }
-
-    }
-
-    resourceModels.put(annotatedClass, model);
-  }
-
-  private static void asyncProcessResourceTask(Class<?> annotatedClass, Map<Class<?>, ResourceModel> resourceModels, Map<String, ResourceModel> rootResourceModels)
-  {
-    if (resourceModels.containsKey(annotatedClass))
-    {
-      return;
-    }
-
-    Class<?> parentClass = getParentResourceClass(annotatedClass);
-    ResourceModel model = RestLiAnnotationReader.processResource(annotatedClass, resourceModels.get(parentClass));
-    if (model.isRoot())
-    {
-      String path = "/" + model.getName();
-      synchronized (RestLiApiBuilder.class)
-      {
-        final ResourceModel existingResource = rootResourceModels.get(path);
-        if (existingResource != null)
-        {
-          String errorMessage = String.format("Resource classes \"%s\" and \"%s\" clash on the resource name \"%s\".",
-                                              existingResource.getResourceClass().getCanonicalName(),
-                                              model.getResourceClass().getCanonicalName(),
-                                              existingResource.getName());
-          throw new ResourceConfigException(errorMessage);
-        }
-
-        rootResourceModels.put(path, model);
       }
 
     }
@@ -203,98 +188,17 @@
   public static Map<String, ResourceModel> buildResourceModels(
       final Set<Class<?>> restliAnnotatedClasses)
   {
-    Map<String, ResourceModel> rootResourceModels = new HashMap<>();
-    Map<Class<?>, ResourceModel> resourceModels = new ConcurrentHashMap<>();
-    Map<Class<?>, ProcessTask> rootClazzes = new HashMap<>();
-    Map<Class<?>, ClazzGraph> clazzMap = new HashMap<>();
-    ExecutorService executorService = Executors.newWorkStealingPool();
-
-    for (Class<?> clazz : restliAnnotatedClasses)
-    {
-      if (clazzMap.containsKey(clazz))
-      {
-        continue;
-      }
-
-      clazzMap.put(clazz, new ClazzGraph(clazz));
-      Class<?> parentClass = getParentResourceClass(clazz);
-      boolean isParentExisted = false;
-      while (parentClass != RestAnnotations.ROOT.class && !isParentExisted)
-      {
-        ClazzGraph subClazzGraph = clazzMap.get(clazz);
-        ClazzGraph parentClazzGraph;
-        if (clazzMap.containsKey(parentClass))
-        {
-          parentClazzGraph = clazzMap.get(parentClass);
-          isParentExisted = true;
-        }
-        else
-        {
-          parentClazzGraph = new ClazzGraph(parentClass);
-          clazzMap.put(parentClass, parentClazzGraph);
-        }
-
-        parentClazzGraph._subClazzes.add(subClazzGraph);
-        clazz = parentClass;
-        parentClass = getParentResourceClass(clazz);
-      }
-
-      if (!isParentExisted && !rootClazzes.containsKey(clazz))
-      {
-        rootClazzes.put(clazz, new ProcessTask(executorService, clazzMap.get(clazz), rootResourceModels, resourceModels));
-      }
-    }
-
-    List<Future<Object>> res = null;
-    try
-    {
-       res = executorService.invokeAll(rootClazzes.values());
-    }
-    catch (InterruptedException e)
-    {
-      _log.error(e.getMessage());
-    }
-
-    try
-    {
-      if (res != null && !res.isEmpty())
-      {
-        for (Future<Object> future : res)
-        {
-          future.get();
-        }
-
-      }
-
-      return rootResourceModels;
-    }
-    catch (InterruptedException e)
-    {
-      _log.error(e.getMessage());
-
-      //let it failed
-      throw new RuntimeException(e.getMessage());
-    }
-    catch (ExecutionException e)
-    {
-      if (e.getCause() instanceof ResourceConfigException)
-      {
-        throw (ResourceConfigException) e.getCause();
-      }
-      else
-      {
-        _log.error(e.getMessage());
-        //let it failed
-        throw new RuntimeException(e.getMessage());
-      }
-
-    } finally {
-      executorService.shutdown();
-    }
-
-  }
-
-<<<<<<< HEAD
+    Map<String, ResourceModel> rootResourceModels = new HashMap<String, ResourceModel>();
+    Map<Class<?>, ResourceModel> resourceModels = new HashMap<Class<?>, ResourceModel>();
+
+    for (Class<?> annotatedClass : restliAnnotatedClasses)
+    {
+      processResourceInOrder(annotatedClass, resourceModels, rootResourceModels);
+    }
+
+    return rootResourceModels;
+  }
+
   private static Map<String, ResourceModel> parallelBuildResourceModels(
       final Set<Class<?>> restliAnnotatedClasses)
   {
@@ -371,16 +275,6 @@
     }
     finally {
       executorService.shutdown();
-=======
-  private static class ClazzGraph {
-    private Class<?> _clazz;
-    private List<ClazzGraph> _subClazzes;
-
-    private ClazzGraph(Class<?> clazz)
-    {
-      _clazz = clazz;
-      _subClazzes = new ArrayList<>();
->>>>>>> 91eb1b8c
     }
 
   }
@@ -390,15 +284,9 @@
     private Map<String, ResourceModel> _rootResourceModels;
     private Map<Class<?>, ResourceModel> _resourceModels;
     private ExecutorService _executorService;
-<<<<<<< HEAD
     private Node<Class<?>> _clazz;
 
     private ProcessTask(ExecutorService executorService, Node<Class<?>> clazz,
-=======
-    private ClazzGraph _clazz;
-
-    private ProcessTask(ExecutorService executorService, ClazzGraph clazz,
->>>>>>> 91eb1b8c
         Map<String, ResourceModel> rootResourceModels, Map<Class<?>, ResourceModel> resourceModels)
     {
       _executorService = executorService;
@@ -407,7 +295,6 @@
       _clazz = clazz;
     }
 
-<<<<<<< HEAD
     @SuppressWarnings("unchecked")
     @Override
     public Object call() throws InterruptedException
@@ -417,16 +304,6 @@
       for (Node<?> clazz : _clazz.getAdjacency())
       {
         subTasks.add(new ProcessTask(_executorService, (Node<Class<?>>) clazz, _rootResourceModels, _resourceModels));
-=======
-    @Override
-    public Object call() throws InterruptedException
-    {
-      processResourceInOrder(_clazz._clazz, _resourceModels, _rootResourceModels);
-      List<ProcessTask> subTasks = new ArrayList<>();
-      for (ClazzGraph clazz : _clazz._subClazzes)
-      {
-        subTasks.add(new ProcessTask(_executorService, clazz, _rootResourceModels, _resourceModels));
->>>>>>> 91eb1b8c
       }
 
       if (!subTasks.isEmpty())
