--- conflicted
+++ resolved
@@ -33,16 +33,11 @@
 import java.util.HashSet;
 import java.util.List;
 import java.util.Set;
-<<<<<<< HEAD
 import java.util.concurrent.Callable;
 import java.util.concurrent.ExecutionException;
 import java.util.concurrent.ExecutorService;
 import java.util.concurrent.Executors;
 import java.util.concurrent.Future;
-=======
-import java.util.concurrent.ForkJoinPool;
-import java.util.concurrent.RecursiveAction;
->>>>>>> 91eb1b8c
 import java.util.jar.JarEntry;
 import java.util.jar.JarInputStream;
 
@@ -74,7 +69,6 @@
   public static final String SCHEME_ZIP = "zip";
   public static final char JAR_ENTRY_DELIMITER = '!';
   private static final Set<Class<? extends Annotation>> _annotations = buildAnnotations();
-  private final static int DEFAULT_THREADS_NUM = 16;
 
   private static Set<Class<? extends Annotation>> buildAnnotations()
   {
@@ -134,7 +128,7 @@
   }
 
   public Class<?> classForName(final String name)
-          throws ClassNotFoundException
+      throws ClassNotFoundException
   {
     return Class.forName(name, false, _classLoader);
   }
@@ -222,12 +216,11 @@
 
   private void parallelScan()
   {
-<<<<<<< HEAD
     List<Future<Object>> result = null;
 
     try
     {
-      ExecutorService executor = Executors.newWorkStealingPool();
+      ExecutorService executor = Executors.newWorkStealingPool();s
       List<AsyncScanTask> taskList = new ArrayList<>();
       for (String p : _packagePaths)
       {
@@ -247,14 +240,9 @@
     }
 
     if (result != null)
-=======
-    try
->>>>>>> 91eb1b8c
-    {
-      int threadNum;
+    {
       try
       {
-<<<<<<< HEAD
         for (Future<Object> future : result)
         {
           future.get();
@@ -309,89 +297,12 @@
       catch (IOException | URISyntaxException e)
       {
         throw new ResourceConfigException("Unable to scan resource", e);
-=======
-        String numStr = System.getProperty("parallel");
-        threadNum = Integer.parseInt(numStr);
-      }
-      catch (NumberFormatException | NullPointerException e)
-      {
-        threadNum = DEFAULT_THREADS_NUM;
-      }
-
-      ForkJoinPool pool = new ForkJoinPool(threadNum);
-      List<URL> resourceList = new ArrayList<>();
-      for (String p : _packagePaths)
-      {
-        resourceList.addAll(Collections.list(_classLoader.getResources(toUnixPath(p))));
-      }
-
-      pool.invoke(new ScanJarOrDirTask(resourceList));
-      pool.shutdown();
-    }
-    catch (IOException e) {
-      throw new ResourceConfigException("Unable to scan resources", e);
-    }
-
-  }
-
-  private class ScanJarOrDirTask extends RecursiveAction
-  {
-    private static final long serialVersionUID = 10002;
-    private List<URL> _list;
-
-    private ScanJarOrDirTask(List<URL> list)
-    {
-      _list = list;
-    }
-
-    @Override
-    protected void compute()
-    {
-      if (_list.size() == 1)
-      {
-        try
-        {
-          URL url = _list.get(0);
-          URI u = url.toURI();
-          String scheme = u.getScheme();
-          switch (scheme) {
-            case SCHEME_JAR:
-            case SCHEME_ZIP:
-              scanJar(u);
-              break;
-            case SCHEME_FILE:
-              scanDirectory(new File(u.getPath()));
-              break;
-            default:
-              throw new ResourceConfigException(
-                  "Unable to scan resource '" + u.toString() + "'. URI scheme not supported by scanner.");
-          }
-        }
-        catch (IOException | URISyntaxException e)
-        {
-          throw new ResourceConfigException("Unable to scan resource", e);
-        }
-      }
-      else if (_list.size() > 1)
-      {
-        int mid = _list.size() / 2;
-        List<URL> headList = _list.subList(0, mid);
-        List<URL> tailList = _list.subList(mid, _list.size());
-        ScanJarOrDirTask headSubTask = new ScanJarOrDirTask(headList);
-        ScanJarOrDirTask tailSubTask = new ScanJarOrDirTask(tailList);
-        invokeAll(headSubTask, tailSubTask);
->>>>>>> 91eb1b8c
       }
 
       return null;
     }
-<<<<<<< HEAD
-
-=======
->>>>>>> 91eb1b8c
-  }
-
-
+
+  }
 
   private void scanJar(final URI u) throws IOException
   {
